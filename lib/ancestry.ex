defmodule Ancestry do
  @moduledoc """
  Documentation for Ancestry.
  """

  defmacro __using__(opts) do
    quote do
      import unquote(__MODULE__)
      @ancestry_opts unquote(opts)
      @before_compile unquote(__MODULE__)
    end
  end

  defmacro __before_compile__(%{module: module}) do
    ancestry_opts = Module.get_attribute(module, :ancestry_opts)

    default_opts = [
      ancestry_column: :ancestry,
      orphan_strategy: :destroy
    ]

    opts = Keyword.merge(default_opts, ancestry_opts)

    quote do
      import Ecto.Query

      alias Ecto.Multi

      @doc """
      Gets Root nodes.
      """
      @spec roots() :: Enum.t()
      def roots do
        query =
          from(
            u in unquote(module),
            where:
              fragment(
                unquote("#{opts[:ancestry_column]} IS NULL OR #{opts[:ancestry_column]} = ''")
              )
          )

        unquote(opts[:repo]).all(query)
      end

      @doc """
      Gets ancestor ids of the record
      """
      @spec ancestor_ids(Ecto.Schema.t()) :: Enum.t()
      def ancestor_ids(record) do
        record.unquote(opts[:ancestry_column])
        |> parse_ancestry_column()
      end

      @doc """
      Retutns ancestors of the record, starting with the root and ending with the parent
      """
      @spec ancestors(Ecto.Schema.t()) :: Enum.t()
      def ancestors(record) do
        case ancestor_ids(record) do
          nil ->
            nil

          ancestors ->
            query =
              from(
                u in unquote(module),
                where: u.id in ^ancestors
              )

            unquote(opts[:repo]).all(query)
        end
      end

      @doc """
      Returns true if the record is a root node, false otherwise
      """
      @spec is_root?(Ecto.Schema.t()) :: true | false
      def is_root?(record) do
        case record.unquote(opts[:ancestry_column]) do
          "" -> true
          nil -> true
          _ -> false
        end
      end

      @doc """
      Gets root of the record's tree, self for a root node
      """
      @spec root(Ecto.Schema.t()) :: Ecto.Schema.t()
      def root(record) do
        unquote(opts[:repo]).get!(unquote(module), root_id(record))
      end

      @doc """
      Gets root id of the record's tree, self for a root node
      """
      @spec root_id(Ecto.Schema.t()) :: integer
      def root_id(record) do
        case is_root?(record) do
          true ->
            record.id

          false ->
            record.unquote(opts[:ancestry_column])
            |> parse_ancestry_column()
            |> hd()
        end
      end

      @doc """
      Direct children of the record
      """
      @spec children(Ecto.Schema.t()) :: Enum.t()
      def children(record) do
        record
        |> do_children_query()
        |> unquote(opts[:repo]).all()
      end

      @doc """
      Direct children's ids
      """
      @spec child_ids(Ecto.Schema.t()) :: Enum.t()
      def child_ids(record) do
        record
        |> children()
        |> Enum.map(fn child -> Map.get(child, :id) end)
      end

      @doc """
      Returns true if the record has any children, false otherwise
      """
      @spec has_children?(Ecto.Schema.t()) :: true | false
      def has_children?(record) do
        record
        |> children()
        |> length
        |> Kernel.>(0)
      end

      @doc """
      Returns true is the record has no children, false otherwise
      """
      @spec is_childless?(Ecto.Schema.t()) :: true | false
      def is_childless?(record) do
        not has_children?(record)
      end

      @doc """
      Gets parent of the record, nil for a root node
      """
      @spec parent(Ecto.Schema.t()) :: nil | Ecto.Schema.t()
      def parent(record) do
        case parent_id(record) do
          nil -> nil
          id -> unquote(opts[:repo]).get!(unquote(module), id)
        end
      end

      @doc """
      Gets parent id of the record, nil for a root node
      """
      @spec parent_id(Ecto.Schema.t()) :: nil | integer
      def parent_id(record) do
        case ancestor_ids(record) do
          nil ->
            nil

          ancestors ->
            ancestors |> List.last()
        end
      end

      @doc """
      Returns true if the record has a parent, false otherwise
      """
      @spec has_parent?(Ecto.Schema.t()) :: true | false
      def has_parent?(record) do
        case parent_id(record) do
          nil -> false
          _ -> true
        end
      end

      @doc """
      Gets siblings of the record, the record itself is included
      """
      @spec siblings(Ecto.Schema.t()) :: Enum.t()
      def siblings(record) do
        record
        |> do_siblings_query()
        |> unquote(opts[:repo]).all()
      end

      @doc """
      Gets sibling ids
      """
      @spec sibling_ids(Ecto.Schema.t()) :: Enum.t()
      def sibling_ids(record) do
        record
        |> siblings()
        |> Enum.map(fn x -> Map.get(x, :id) end)
      end

      @doc """
      Returns true if the record's parent has more than one child
      """
      @spec has_siblings?(Ecto.Schema.t()) :: true | false
      def has_siblings?(record) do
        record
        |> siblings()
        |> length()
        |> Kernel.>(0)
      end

      @doc """
      Returns true if the record is the only child of its parent.
      """
      @spec is_only_child?(Ecto.Schema.t()) :: true | false
      def is_only_child?(record) do
        siblings(record) == [record]
      end

      @doc """
<<<<<<< HEAD
      Delete ancestry

      ## orphan_strategy

        * :destroy   All children are destroyed as well (default).
        * :rootify   The children of the destroyed node become root nodes.
        * :restrict  An AncestryException is raised if any children exist.
        * :adopt     The orphan subtree is added to the parent of the deleted node.

      """
      # @spec delete(Ecto.Schema.t()) ::
      def delete(record) do
        multi =
          Multi.new()
          |> Multi.delete(:model, record)
          |> Multi.run(:orphan_strategy, __MODULE__, :handle_orphan_strategy, [])

        unquote(opts[:repo]).transaction(multi)
      end

      defp handle_orphan_strategy(%{model: record}),
        do: do_apply_orphan_strategy(record, opts[:orphan_strategy])

      defp do_handle_orphan_strategy(record, :destroy) do
      end

      defp do_handle_orphan_strategy(record, :rootify) do
      end

      defp do_handle_orphan_strategy(record, :restrict) do
      end

      defp do_handle_orphan_strategy(record, :adopt) do
      end

      defp do_apply_orphan_strategy(record, _), do: nil

=======
      Gets direct and indirect children of the record
      """
      @spec descendants(Ecto.Schema.t()) :: Enum.t()
      def descendants(record) do
        record
        |> do_descendants_query()
        |> unquote(opts[:repo]).all()
      end

      @doc """
      Gets direct and indirect children's ids of the record
      """
      @spec descendant_ids(Ecto.Schema.t()) :: Enum.t()
      def descendant_ids(record) do
        record
        |> descendants()
        |> Enum.map(fn x -> Map.get(x, :id) end)
      end

      @doc """
      Gets the model on descendants and itself.
      """
      @spec subtree(Ecto.Schema.t()) :: Enum.t()
      def subtree(record) do
        [record | descendants(record)]
      end

      @doc """
      Gets a list of all ids in the record's subtree
      """
      @spec subtree_ids(Ecto.Schema.t()) :: Enum.t()
      def subtree_ids(record) do
        record
        |> subtree()
        |> Enum.map(fn x -> Map.get(x, :id) end)
      end

      defp do_descendants_query(record) do
        query_string =
          case is_root?(record) do
            true -> "#{record.id}"
            false -> "#{record.unquote(opts[:ancestry_column])}/#{record.id}"
          end

        query =
          from(
            u in unquote(module),
            where:
              fragment(
                unquote("#{opts[:ancestry_column]} LIKE ?"),
                ^"#{query_string}%"
              )
          )
      end

>>>>>>> e796512a
      defp do_siblings_query(record) do
        query =
          from(
            u in unquote(module),
            where:
              fragment(
                unquote("#{opts[:ancestry_column]} = ?"),
                ^record.unquote(opts[:ancestry_column])
              )
          )
      end

      defp do_children_query(record) do
        query =
          from(
            u in unquote(module),
            where:
              fragment(
                unquote("#{opts[:ancestry_column]} = ?"),
                ^child_ancestry(record)
              )
          )
      end

      defp child_ancestry(record) do
        case is_root?(record) do
          true -> "#{record.id}"
          false -> "#{record.unquote(opts[:ancestry_column])}/#{record.id}"
        end
      end

      defp parse_ancestry_column(nil), do: nil

      defp parse_ancestry_column(field) do
        field
        |> String.split("/")
        |> Enum.map(fn x -> String.to_integer(x) end)
      end
    end
  end
end<|MERGE_RESOLUTION|>--- conflicted
+++ resolved
@@ -223,7 +223,44 @@
       end
 
       @doc """
-<<<<<<< HEAD
+      Gets direct and indirect children of the record
+      """
+      @spec descendants(Ecto.Schema.t()) :: Enum.t()
+      def descendants(record) do
+        record
+        |> do_descendants_query()
+        |> unquote(opts[:repo]).all()
+      end
+
+      @doc """
+      Gets direct and indirect children's ids of the record
+      """
+      @spec descendant_ids(Ecto.Schema.t()) :: Enum.t()
+      def descendant_ids(record) do
+        record
+        |> descendants()
+        |> Enum.map(fn x -> Map.get(x, :id) end)
+      end
+
+      @doc """
+      Gets the model on descendants and itself.
+      """
+      @spec subtree(Ecto.Schema.t()) :: Enum.t()
+      def subtree(record) do
+        [record | descendants(record)]
+      end
+
+      @doc """
+      Gets a list of all ids in the record's subtree
+      """
+      @spec subtree_ids(Ecto.Schema.t()) :: Enum.t()
+      def subtree_ids(record) do
+        record
+        |> subtree()
+        |> Enum.map(fn x -> Map.get(x, :id) end)
+      end
+
+      @doc """
       Delete ancestry
 
       ## orphan_strategy
@@ -234,7 +271,6 @@
         * :adopt     The orphan subtree is added to the parent of the deleted node.
 
       """
-      # @spec delete(Ecto.Schema.t()) ::
       def delete(record) do
         multi =
           Multi.new()
@@ -245,7 +281,7 @@
       end
 
       defp handle_orphan_strategy(%{model: record}),
-        do: do_apply_orphan_strategy(record, opts[:orphan_strategy])
+        do: do_apply_orphan_strategy(record, unquote(opts[:orphan_strategy]))
 
       defp do_handle_orphan_strategy(record, :destroy) do
       end
@@ -260,44 +296,6 @@
       end
 
       defp do_apply_orphan_strategy(record, _), do: nil
-
-=======
-      Gets direct and indirect children of the record
-      """
-      @spec descendants(Ecto.Schema.t()) :: Enum.t()
-      def descendants(record) do
-        record
-        |> do_descendants_query()
-        |> unquote(opts[:repo]).all()
-      end
-
-      @doc """
-      Gets direct and indirect children's ids of the record
-      """
-      @spec descendant_ids(Ecto.Schema.t()) :: Enum.t()
-      def descendant_ids(record) do
-        record
-        |> descendants()
-        |> Enum.map(fn x -> Map.get(x, :id) end)
-      end
-
-      @doc """
-      Gets the model on descendants and itself.
-      """
-      @spec subtree(Ecto.Schema.t()) :: Enum.t()
-      def subtree(record) do
-        [record | descendants(record)]
-      end
-
-      @doc """
-      Gets a list of all ids in the record's subtree
-      """
-      @spec subtree_ids(Ecto.Schema.t()) :: Enum.t()
-      def subtree_ids(record) do
-        record
-        |> subtree()
-        |> Enum.map(fn x -> Map.get(x, :id) end)
-      end
 
       defp do_descendants_query(record) do
         query_string =
@@ -317,7 +315,6 @@
           )
       end
 
->>>>>>> e796512a
       defp do_siblings_query(record) do
         query =
           from(
